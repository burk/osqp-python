--- conflicted
+++ resolved
@@ -597,16 +597,10 @@
 		// Get contiguous data structure
 		Px_cont = get_contiguous(Px, float_type);
 		Ax_cont = get_contiguous(Ax, float_type);
-<<<<<<< HEAD
-=======
-		Px_idx_cont = get_contiguous(Px_idx, int_type);
-		Ax_idx_cont = get_contiguous(Ax_idx, int_type);
->>>>>>> 3aad4569
 
 		// Copy array into c_float and c_int arrays
 		Px_arr = (c_float *)PyArray_DATA(Px_cont);
 		Ax_arr = (c_float *)PyArray_DATA(Ax_cont);
-<<<<<<< HEAD
 
 		// Check dimension
 		if ((PyObject *)Px_idx != Py_None && PyArray_DIM(Px, 0) != PyArray_DIM(Px_idx, 0)){
@@ -616,27 +610,9 @@
 		if ((PyObject *)Ax_idx != Py_None && PyArray_DIM(Ax, 0) != PyArray_DIM(Ax_idx, 0)){
 				PyErr_SetString(PyExc_ValueError, "Error in updating P and A: Ax and Ax_idx must have the same length!");
 		        return (PyObject *) NULL;
-=======
-		Px_idx_arr = (c_int *)PyArray_DATA(Px_idx_cont);
-		Ax_idx_arr = (c_int *)PyArray_DATA(Ax_idx_cont);
-
-		// Check dimension
-		if ( Px_idx_arr[0] != -1 && (PyArray_DIM(Px, 0) != PyArray_DIM(Px_idx, 0)) ){
-				PySys_WriteStdout("Error in Px and Px_idx sizes!\n");
-				return NULL;
-		}
-		if ( Ax_idx_arr[0] != -1 && (PyArray_DIM(Ax, 0) != PyArray_DIM(Ax_idx, 0)) ){
-				PySys_WriteStdout("Error in Ax and Ax_idx sizes!\n");
-				return NULL;
->>>>>>> 3aad4569
-		}
-
-		// DEBUG
-		PySys_WriteStdout("Px_idx_arr[0] = %d\n", (int)Px_idx_arr[0]);
-		PySys_WriteStdout("Ax_idx_arr[0] = %d\n", (int)Ax_idx_arr[0]);
+		}
 
 		// Update matrices P and A
-<<<<<<< HEAD
 		if ((PyObject *)Px_idx == Py_None && (PyObject *)Ax_idx == Py_None){
     		return_val = osqp_update_P_A((&workspace), Px_arr, OSQP_NULL, 0, Ax_arr, OSQP_NULL, 0);
 		} else if ((PyObject *)Px_idx == Py_None) {
@@ -644,15 +620,6 @@
 		} else if ((PyObject *)Ax_idx == Py_None){
 				return_val = osqp_update_P_A((&workspace), Px_arr, Px_idx_arr, Px_n, Ax_arr, OSQP_NULL, 0);
 		}else{
-=======
-		if ( (Px_idx_arr[0] == -1) && (Ax_idx_arr[0] == -1) )
-    		return_val = osqp_update_P_A((&workspace), Px_arr, NULL, Px_n, Ax_arr, NULL, Ax_n);
-		else if (Px_idx_arr[0] == -1)
-				return_val = osqp_update_P_A((&workspace), Px_arr, NULL, Px_n, Ax_arr, Ax_idx_arr, Ax_n);
-		else if (Ax_idx_arr[0] == -1)
-				return_val = osqp_update_P_A((&workspace), Px_arr, Px_idx_arr, Px_n, Ax_arr, NULL, Ax_n);
-		else
->>>>>>> 3aad4569
 				return_val = osqp_update_P_A((&workspace), Px_arr, Px_idx_arr, Px_n, Ax_arr, Ax_idx_arr, Ax_n);
 		}
 
