--- conflicted
+++ resolved
@@ -35,11 +35,7 @@
         # Generate random Matrices
         Pt = np.random.rand(self.n, self.n)
         self.P = sparse.triu(Pt.T.dot(Pt), format='csc')
-<<<<<<< HEAD
-        self.q = np.random.randn(self.n)
-=======
         self.q = np.random.rand(self.n)
->>>>>>> c9a7906e
         self.A = sparse.random(self.m, self.n).tolil()  # Lil for efficiency
         self.u = 3 + np.random.randn(self.m)
         self.l = -3 + np.random.randn(self.m)
