--- conflicted
+++ resolved
@@ -30,15 +30,10 @@
 
         solver settings can be specified as additional keyword arguments
         """
-<<<<<<< HEAD
         # TODO(bart): storing the cache will be unnecessary when
         # the derivative will be in C
         unpacked_data, settings, self._derivative_cache = \
             utils.prepare_data(P, q, A, l, u, **settings)
-=======
-        # TODO(bart): this will be unnecessary when the derivative will be in C
-        self._derivative_cache = {'P': P, 'q': q, 'A': A, 'l': l, 'u': u}
->>>>>>> c9a7906e
 
         self._model.setup(*unpacked_data, **settings)
 
@@ -113,17 +108,12 @@
         if Px is not None and Ax is not None:
             self._model.update_P_A(Px, Px_idx, len(Px), Ax, Ax_idx, len(Ax))
 
-<<<<<<< HEAD
-=======
-
->>>>>>> c9a7906e
         # TODO(bart): this will be unnecessary when the derivative will be in C
         # update problem data in self._derivative_cache
         if q is not None:
             self._derivative_cache["q"] = q
 
         if l is not None:
-<<<<<<< HEAD
             # Convert infinity values to OSQP Infinity
             self._derivative_cache["l"] = \
                 np.maximum(l, -_osqp.constant('OSQP_INFTY'))
@@ -131,12 +121,6 @@
         if u is not None:
             self._derivative_cache["u"] = \
                 np.minimum(u, _osqp.constant('OSQP_INFTY'))
-=======
-            self._derivative_cache["l"] = l
-
-        if u is not None:
-            self._derivative_cache["u"] = u
->>>>>>> c9a7906e
 
         if Px is not None:
             if Px_idx.size == 0:
@@ -154,11 +138,8 @@
         # taking the derivative of unsolved problems
         if "results" in self._derivative_cache.keys():
             del self._derivative_cache["results"]
-<<<<<<< HEAD
             del self._derivative_cache["M"]
             del self._derivative_cache["solver"]
-=======
->>>>>>> c9a7906e
 
     def update_settings(self, **kwargs):
         """
@@ -337,18 +318,13 @@
         cg.codegen(work, folder, python_ext_name, project_type,
                    embedded, force_rewrite, float_flag, long_flag)
 
-<<<<<<< HEAD
     def derivative_iterative_refinement(self, rhs, max_iter=50, tol=1e-12):
-=======
-    def derivative_iterative_refinement(self, rhs, max_iter=20, tol=1e-12):
->>>>>>> c9a7906e
         M = self._derivative_cache['M']
 
         # Prefactor
         solver = self._derivative_cache['solver']
 
         sol = solver.solve(rhs)
-<<<<<<< HEAD
 
         for k in range(max_iter):
             delta_sol = solver.solve(rhs - M @ sol)
@@ -365,24 +341,6 @@
 
     def adjoint_derivative(self, dx=None, dy_u=None, dy_l=None,
                            P_idx=None, A_idx=None, eps_iter_ref=1e-08):
-=======
-        for k in range(max_iter):
-            delta_sol = solver.solve(rhs - M @ sol)
-            sol = sol + delta_sol
-
-            if np.linalg.norm(M @ sol - rhs) < tol:
-                break
-
-        if k == max_iter - 1:
-            warn("max_iter iterative refinement reached.")
-
-        return sol
-
-    def adjoint_derivative(self, dx=None, dy_u=None, dy_l=None,
-                           P_idx=None, A_idx=None, eps_iter_ref=1e-04):
-        """
-        Compute adjoint derivative after solve.
->>>>>>> c9a7906e
         """
         Compute adjoint derivative after solve.
         """
@@ -448,50 +406,15 @@
         else:
             dy_u = dy_u[u_finite_idx]
 
-<<<<<<< HEAD
         if dy_l is None:
             dy_l = np.zeros(m_l)
         else:
             dy_l = dy_l[l_finite_idx]
-=======
-        P, q = self._derivative_cache['P'], self._derivative_cache['q']
-        A = self._derivative_cache['A']
-        l, u = self._derivative_cache['l'], self._derivative_cache['u']
-
-        try:
-            results = self._derivative_cache['results']
-        except KeyError:
-            raise ValueError("Problem has not been solved. "
-                             "You cannot take derivatives. "
-                             "Please call the solve function.")
-
-        if results.info.status != "solved":
-            raise ValueError("Problem has not been solved to optimality. "
-                             "You cannot take derivatives")
-
-        m, n = A.shape
-        x = results.x
-        y = results.y
-        y_u = np.maximum(y, 0)
-        y_l = -np.minimum(y, 0)
-
-        if A_idx is None:
-            A_idx = A.nonzero()
-
-        if P_idx is None:
-            P_idx = P.nonzero()
-
-        if dy_u is None:
-            dy_u = np.zeros(m)
-        if dy_l is None:
-            dy_l = np.zeros(m)
->>>>>>> c9a7906e
 
         # Make sure M matrix exists
         if 'M' not in self._derivative_cache:
             # Multiply second-third row by diag(y_u)^-1 and diag(y_l)^-1
             # to make the matrix symmetric
-<<<<<<< HEAD
             inv_dia_y_u = spa.diags(np.reciprocal(y_u))
             inv_dia_y_l = spa.diags(np.reciprocal(y_l))
             M = spa.bmat([
@@ -508,22 +431,10 @@
             #  ], format='csc')
             delta = spa.bmat([[eps_iter_ref * spa.eye(n), None],
                               [None, -eps_iter_ref * spa.eye(m_u + m_l)]],
-=======
-            inv_dia_y_u = spa.diags(np.reciprocal(y_u + 1e-20))
-            inv_dia_y_l = spa.diags(np.reciprocal(y_l + 1e-20))
-            M = spa.bmat([
-                [P,            A.T,                  -A.T],
-                [A, spa.diags(A @ x - u) @ inv_dia_y_u, None],
-                [-A, None, spa.diags(l - A @ x) @ inv_dia_y_l]
-            ], format='csc')
-            delta = spa.bmat([[eps_iter_ref * spa.eye(n), None],
-                              [None, -eps_iter_ref * spa.eye(2 * m)]],
->>>>>>> c9a7906e
                              format='csc')
             self._derivative_cache['M'] = M
             self._derivative_cache['solver'] = qdldl.Solver(M + delta)
 
-<<<<<<< HEAD
         # Define clean linear system (working)
         #  di_y_u = spa.diags(y_u)
         #  di_y_l = spa.diags(y_l)
@@ -574,21 +485,6 @@
         du[u_finite_idx] = - r_yu
         dl = np.zeros(m)
         dl[l_finite_idx] = r_yl
-=======
-        rhs = - np.concatenate([dx, dy_u, dy_l])
-
-        r_sol = self.derivative_iterative_refinement(rhs)
-
-        r_x, r_yu, r_yl = np.split(r_sol, [n, n+m])
-
-        # Extract derivatives for the constraints
-        rows, cols = A_idx
-        dA_vals = (y_u[rows] - y_l[rows]) * r_x[cols] + \
-            (r_yu[rows] - r_yl[rows]) * x[cols]
-        dA = spa.csc_matrix((dA_vals, (rows, cols)), shape=A.shape)
-        du = - r_yu
-        dl = r_yl
->>>>>>> c9a7906e
 
         # Extract derivatives for the cost (P, q)
         rows, cols = P_idx
@@ -596,10 +492,7 @@
         dP = spa.csc_matrix((dP_vals, P_idx), shape=P.shape)
         dq = r_x
 
-<<<<<<< HEAD
 
         import ipdb; ipdb.set_trace()
 
-=======
->>>>>>> c9a7906e
         return (dP, dq, dA, dl, du)