--- conflicted
+++ resolved
@@ -12,14 +12,11 @@
     secure: H1vdxUBNWGzvvbIyuuVByqh4zHV/VO2GI090QaQgG8En49Jks4N6yOGe6+m7cZEH
   BINTRAY_API_KEY:
     secure: ng7NUNQat2LczU5XjKKyDLITkZbZsJeAdPGDjuTdQDHDiaL03JJF6Usab+miNVsO
-<<<<<<< HEAD
       # For wheels building
    - CIBW_TEST_REQUIRES: 'pytest'
    - CIBW_BEFORE_BUILD: 'pip install "pytest>=4.3" && pip install cmake'
    - CIBW_TEST_COMMAND: 'python -m pytest {project}/tests'
 
-=======
->>>>>>> 16bf7b54
   matrix:
     - PYTHON_VERSION: 2.7
     - PYTHON_VERSION: 3.5
@@ -45,7 +42,6 @@
   # Fix for 64-bit Python 2.7 builds, courtesy vs2008_express_vc_python_patch
   - call %MINICONDA%\Scripts\setup_x64.bat
   # Install cibuildwheel
-<<<<<<< HEAD
   - pip install cibuildwheel==0.11.1
 
 test_script:
@@ -58,8 +54,8 @@
   - call conda install --use-local osqp
   - FOR /F "tokens=*" %%g IN ('python -c \"import osqp; m = osqp.OSQP(); print(m.version())\"') do (SET OSQP_VERSION=%g)
 
-  # Wheels
-  - cibuildwheel --output-dir %REPO_DIR%/wheelhouse
+  # Wheels (only for one python verson. cibuildwheel builds all the version internally)
+  - IF "%PYTHON_VERSION%"=="3.7" (cibuildwheel --output-dir %REPO_DIR%/wheelhouse)
 
 deploy_script:
   - cmd: >-
@@ -73,36 +69,6 @@
           REM We are using a standard version
           set ANACONDA_LABLEL="main"
       )
-=======
-  - pip install cibuildwheel==0.10.2
-
-test_script:
-  - call @setlocal enabledelayedexpansion
-
-  # Recipes
-  - call conda.exe build --python %PYTHON_VERSION% conda-recipe --output-folder conda-bld
-
-  # Get OSQP version from local package
-  - call conda install --use-local osqp
-  - FOR /F "tokens=*" %%g IN ('python -c \"import osqp; m = osqp.OSQP(); print(m.version())\"') do (SET OSQP_VERSION=%g)
-
-  # Wheels
-  - cibuildwheel --output-dir %REPO_DIR%/wheelhouse
-
-deploy_script:
-  - @setlocal enabledelayedexpansion
-
-  - |
-    set OSQP_PACKAGE_NAME="OSQP"
-    IF NOT "!OSQP_VERSION!"=="!OSQP_VERSION:dev=!" (
-        REM We are using a development version
-        set ANACONDA_LABLEL="dev"
-    )
-    ELSE (
-        REM We are using a standard version
-        set ANACONDA_LABLEL="main"
-    )
->>>>>>> 16bf7b54
   - call anaconda -t %ANACONDA_TOKEN% upload conda-bld/**/osqp-*.tar.bz2 --user oxfordcontrol --force -l %ANACONDA_LABEL%
   # Upload all wheels to bintray
   - for %%f in (%REPO_DIR%\wheelhouse\*.whl) do (curl -T %%f -ubstellato:%BINTRAY_API_KEY% -H "X-Bintray-Package:osqp-wheels" -H "X-Bintray-Version:%OSQP_VERSION%" -H "X-Bintray-Override:1" https://api.bintray.com/content/bstellato/generic/osqp-wheels/%OSQP_VERSION%/)
