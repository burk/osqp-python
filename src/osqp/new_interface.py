import sys
import importlib
from types import SimpleNamespace
import warnings
import numpy as np
import scipy.sparse as spa
import qdldl
from osqp import algebra_available, default_algebra
from osqp.interface import constant, _ALGEBRA_MODULES
import osqp.utils as utils
import osqp.codegen as cg


class OSQP:
    def __init__(self, *args, **kwargs):
        self.m = None
        self.n = None
        self.P = None
        self.q = None
        self.A = None
        self.l = None
        self.u = None

        self.algebra = kwargs.pop('algebra', default_algebra())
        if not algebra_available(self.algebra):
            raise RuntimeError(f'Algebra {self.algebra} not available')
        self.ext = importlib.import_module(_ALGEBRA_MODULES[self.algebra])

        self.settings = self.ext.OSQPSettings()
        self.ext.osqp_set_default_settings(self.settings)

        self._dtype = np.float32 if self.ext.OSQP_DFLOAT == 1 else np.float64
        self._itype = np.int64 if self.ext.OSQP_DLONG == 1 else np.int32

        # The following attributes are populated on setup()
        self._solver = None
        self._derivative_cache = {}

    def __str__(self):
        return f'OSQP with algebra={self.algebra}'

    @property
    def solver_type(self):
        return 'direct' if self.settings.linsys_solver == self.ext.osqp_linsys_solver_type.OSQP_DIRECT_SOLVER else 'indirect'

    @solver_type.setter
    def solver_type(self, value):
        assert value in ('direct', 'indirect')
        self.settings.linsys_solver = self.ext.osqp_linsys_solver_type.OSQP_DIRECT_SOLVER if value == 'direct' else self.ext.osqp_linsys_solver_type.OSQP_INDIRECT_SOLVER

    def constant(self, which):
        return constant(which, algebra=self.algebra)

    def update_settings(self, **kwargs):

        # Some setting names have changed. Support the old names for now, but warn the caller.
        renamed_settings = {'polish': 'polishing', 'warm_start': 'warm_starting'}
        for k, v in renamed_settings.items():
            if k in kwargs:
                warnings.warn(f'"{k}" is deprecated. Please use "{v}" instead.', DeprecationWarning)
                kwargs[v] = kwargs[k]
                del kwargs[k]

        new_settings = self.ext.OSQPSettings()
        for k in self.ext.OSQPSettings.__dict__:
            if not k.startswith('__'):
                if k in kwargs:
                    setattr(new_settings, k, kwargs[k])
                else:
                    setattr(new_settings, k, getattr(self.settings, k))

        if self._solver is not None:
            if 'rho' in kwargs:
                self._solver.update_rho(kwargs.pop('rho'))
            if kwargs:
                self._solver.update_settings(new_settings)
            self.settings = self._solver.get_settings()  # TODO: Why isn't this just an attribute?
        else:
            self.settings = new_settings

    def update(self, **kwargs):
        # TODO: sanity-check on types/dimensions

        q, l, u = kwargs.get('q'), kwargs.get('l'), kwargs.get('u')
        if l is not None:
            l = np.maximum(l, -constant('OSQP_INFTY'))
        if u is not None:
            u = np.minimum(u, constant('OSQP_INFTY'))

        if q is not None or l is not None or u is not None:
            self._solver.update_data_vec(q=q, l=l, u=u)
        if 'Px' in kwargs or 'Px_idx' in kwargs or 'Ax' in kwargs or 'Ax_idx' in kwargs:
            self._solver.update_data_mat(
                P_x=kwargs.get('Px'),
                P_i=kwargs.get('Px_idx'),
                A_x=kwargs.get('Ax'),
                A_i=kwargs.get('Ax_idx'),
            )

        if q is not None:
            self._derivative_cache['q'] = q
        if l is not None:
            self._derivative_cache['l'] = l
        if u is not None:
            self._derivative_cache['u'] = u

        for _var in ('P', 'A'):
            _varx = f'{_var}x'
            if kwargs.get(_varx) is not None:
                if kwargs.get(f'{_varx}_idx') is None:
                    self._derivative_cache[_var].data = kwargs[_varx]
                else:
                    self._derivative_cache[_var].data[kwargs[f'{_varx}_idx']] = kwargs[_varx]

        # delete results from self._derivative_cache to prohibit
        # taking the derivative of unsolved problems
        self._derivative_cache.pop('results', None)
        self._derivative_cache.pop('solver', None)
        self._derivative_cache.pop('M', None)

    def setup(self, P, q, A, l, u, **settings):
        self.m = l.shape[0]
        self.n = q.shape[0]
        self.P = self.ext.CSC(spa.triu(P.astype(self._dtype), format='csc'))
        self.q = q.astype(self._dtype)
        self.A = self.ext.CSC(A.astype(self._dtype))
        self.l = l.astype(self._dtype)
        self.u = u.astype(self._dtype)

        self.update_settings(**settings)

        self._solver = self.ext.OSQPSolver(self.P, self.q, self.A, self.l, self.u, self.m, self.n, self.settings)
        self._derivative_cache.update({
            'P': P,
            'q': q,
            'A': A,
            'l': l,
            'u': u
        })

    def warm_start(self, x=None, y=None):
        # TODO: sanity checks on types/dimensions
        return self._solver.warm_start(x, y)

    def solve(self, raise_error=False):
        self._solver.solve()

        info = self._solver.info
        if info.status_val == constant('OSQP_NON_CVX', algebra=self.algebra):
            info.obj_val = np.nan
        # TODO: Handle primal/dual infeasibility

        if info.status_val != constant('OSQP_SOLVED') and raise_error:
            raise ValueError('Problem not solved!')

        # Create a Namespace of OSQPInfo keys and associated values
        _info = SimpleNamespace(**{k: getattr(info, k) for k in info.__class__.__dict__ if not k.startswith('__')})

        # TODO: The following structure is only to maintain backward compatibility, where x/y are attributes
        # directly inside the returned object on solve(). This should be simplified!
        results = SimpleNamespace(
            x=self._solver.solution.x,
            y=self._solver.solution.y,
            info=_info
        )

        self._derivative_cache['results'] = results
        return results

    def codegen(self, folder, project_type='', parameters='vectors', python_ext_name='emosqp', force_rewrite=False,
                FLOAT=False, LONG=True):
        return NotImplementedError

    def derivative_iterative_refinement(self, rhs, max_iter, tol):
        M = self._derivative_cache['M']

        # Prefactor
        solver = self._derivative_cache['solver']

        sol = solver.solve(rhs)

        for k in range(max_iter):
<<<<<<< HEAD
            delta_sol = solver.solve(rhs - M @ sol)
            sol = sol + delta_sol

=======
>>>>>>> d0485385
            if np.linalg.norm(M @ sol - rhs) < tol:
                break
            delta_sol = solver.solve(M @ sol - rhs)
            sol = sol - delta_sol

        if k == max_iter - 1:
            warnings.warn("max_iter iterative refinement reached.")

        return sol

    def adjoint_derivative(self, dx=None, dy_u=None, dy_l=None,
                           P_idx=None, A_idx=None, **kwargs):
        """
        Compute adjoint derivative after solve.
        """

        try:
            results = self._derivative_cache['results']
        except KeyError:
            raise ValueError("Problem has not been solved. "
                             "You cannot take derivatives. "
                             "Please call the solve function.")

        if results.info.status != "solved":
            raise ValueError("Problem has not been solved to optimality. "
                             "You cannot take derivatives")

        x = results.x
        y = results.y
        y_u = np.maximum(y, 0)
        y_l = -np.minimum(y, 0)

        out_dict = self.derivative_setup(x, y)
        M, P, q, A = out_dict['M'], out_dict['P'], out_dict['q'], out_dict['A']
        l, u, G, h = out_dict['l'], out_dict['u'], out_dict['G'], out_dict['h']
        l_non_inf, u_non_inf = out_dict['l_non_inf'], out_dict['u_non_inf']
        num_eq, num_ineq = out_dict['num_eq'], out_dict['num_ineq']
        lambd, nu = out_dict['lambd'], out_dict['nu']
        eq_indices, ineq_indices = out_dict['eq_indices'], out_dict['ineq_indices']
        y_ineq, y_l_ineq, y_u_ineq = out_dict['y_ineq'], out_dict['y_l_ineq'], out_dict['y_u_ineq']

        m, n = A.shape

        if A_idx is None:
            A_idx = A.nonzero()
        if P_idx is None:
            P_idx = P.nonzero()
        if dy_u is None:
            dy_u = np.zeros(m)
        if dy_l is None:
            dy_l = np.zeros(m)

        dy_l_ineq = dy_l[ineq_indices].copy()
        dy_u_ineq = dy_u[ineq_indices].copy()

        dy_l_eq = dy_l[eq_indices]
        dy_u_eq = dy_u[eq_indices]
        dnu = np.zeros(eq_indices.size)

        if eq_indices.size > 0:
            dnu[nu >= 0] = dy_u_eq[nu >= 0]
<<<<<<< HEAD
            dnu[nu <= 0] = -dy_l_eq[nu < 0]
=======
            dnu[nu < 0] = -dy_l_eq[nu < 0]
>>>>>>> d0485385
        dlambd = np.concatenate([dy_l_ineq[l_non_inf], dy_u_ineq[u_non_inf]])

        rhs = - np.concatenate([dx, dlambd, dnu])
        
        if 'eps_iter_ref' in kwargs:
            eps_iter_ref = kwargs['eps_iter_ref']
        else:
            eps_iter_ref = 1e-6
        if 'max_iter' in kwargs:
            max_iter = kwargs['max_iter']
        else:
            max_iter = 200
        if 'tol' in kwargs:
            tol = kwargs['tol']
        else:
            tol = 1e-12
        B = spa.bmat([
            [spa.eye(n + num_ineq + num_eq), M.T],
            [M, None]
        ])
        delta_B = spa.bmat([[eps_iter_ref * spa.eye(n + num_ineq + num_eq), None],
                            [None, -eps_iter_ref * spa.eye(n + num_ineq + num_eq)]],
                            format='csc')
        if self._derivative_cache.get('solver') is None:
            solver = qdldl.Solver(B + delta_B)
            self._derivative_cache['M'] = B
            self._derivative_cache['solver'] = solver
        rhs_b = np.concatenate([rhs, np.zeros(n + num_ineq + num_eq)])
        r_sol_b = self.derivative_iterative_refinement(
            rhs_b, max_iter, tol)
        dual, primal = np.split(r_sol_b, [n + num_ineq + num_eq])
        

        r_x_b, r_lambda_l_b, r_lambda_u_b, r_nu = np.split(
            primal, [n, n + l_non_inf.size, n + num_ineq])
        r_x, r_lambda_l, r_lambda_u = r_x_b, r_lambda_l_b, r_lambda_u_b

        # revert back to y form
        r_yu = np.zeros(m)
        r_yl = np.zeros(m)
        r_yu_ineq = np.zeros(m - num_eq)
        r_yl_ineq = np.zeros(m - num_eq)
        r_yu_ineq[u_non_inf] = r_lambda_u
        r_yl_ineq[l_non_inf] = -r_lambda_l

        r_yu[ineq_indices] = r_yu_ineq
        r_yl[ineq_indices] = r_yl_ineq

        # go from (r_nu, r_yu, r_yl) to (r_yu, r_yl)
        r_yu_eq = r_nu.copy() / nu
        r_yu_eq[nu < 0] = 0
        r_yu[eq_indices] = r_yu_eq

        r_yl_eq = -r_nu / (nu)
        r_yl_eq[nu >= 0] = 0
        r_yl[eq_indices] = r_yl_eq

        # Extract derivatives for the constraints
        rows, cols = A_idx
        ryu = spa.diags(y_u) @ r_yu
        ryl = -spa.diags(y_l) @ r_yl
        dA_vals = (y_u[rows] - y_l[rows]) * r_x[cols] + \
                  (ryu[rows] - ryl[rows]) * x[cols]
        dA = spa.csc_matrix((dA_vals, (rows, cols)), shape=A.shape)

        du = -ryu
        dl = ryl

        # Extract derivatives for the cost (P, q)
        rows, cols = P_idx
        dP_vals = .5 * (r_x[rows] * x[cols] + r_x[cols] * x[rows])
        dP = spa.csc_matrix((dP_vals, P_idx), shape=P.shape)
        dq = r_x

<<<<<<< HEAD
=======
        # -------- CHECK ---------
        _dP = self.ext.CSC(P.copy())
        _dq = np.empty(n).astype(self._dtype)
        _dA = self.ext.CSC(A.copy())
        _dl = np.zeros(len(r_yl)).astype(self._dtype)
        _du = np.zeros(len(r_yu)).astype(self._dtype)

        # In the following call to the C extension, the first 3 are inputs, the remaining are outputs
        self._solver.adjoint_derivative(dx, dy_l, dy_u, _dP, _dq, _dA, _dl, _du)

        tol = 0.0001
        assert np.allclose(_dl, dl, atol=tol)
        assert np.allclose(_du, du, atol=tol)
        assert np.allclose(_dq, dq, atol=tol)
        assert np.all(_dP.i == dP.indices)
        assert np.all(_dP.p == dP.indptr)
        assert np.allclose(_dP.x, dP.data, atol=tol)
        assert np.all(_dA.i == dA.indices)
        assert np.all(_dA.p == dA.indptr)
        assert np.allclose(_dA.x, dA.data, atol=tol)
        # -------- CHECK ---------

>>>>>>> d0485385
        return dP, dq, dA, dl, du

    def forward_derivative(self, dP=None, dq=None, dA=None, dl=None, du=None,
                           P_idx=None, A_idx=None, **kwargs):
        """
        Compute forward derivative after solve.
        """
        try:
            results = self._derivative_cache['results']
        except KeyError:
            raise ValueError("Problem has not been solved. "
                             "You cannot take derivatives. "
                             "Please call the solve function.")

        if results.info.status != "solved":
            raise ValueError("Problem has not been solved to optimality. "
                             "You cannot take derivatives")
        P, q = self._derivative_cache['P'], self._derivative_cache['q']
        A = self._derivative_cache['A']
        l, u = self._derivative_cache['l'], self._derivative_cache['u']

        x = results.x
        y = results.y

        if A_idx is None:
            A_idx = A.nonzero()
        if P_idx is None:
            P_idx = P.nonzero()
        m, n = A.shape

        if dP is None:
            dP = np.zeros((n, n))
        if dq is None:
            dq = np.zeros(n)
        if dA is None:
            dA = np.zeros((m, n))
        if dl is None:
            dl = np.zeros(m)
        if du is None:
            du = np.zeros(m)

        # M, P, q, A, l, u, A_eq, b, G, h, l_non_inf, u_non_inf, num_eq, num_ineq, lambd, nu, eq_indices, ineq_indices, y_ineq, y_l_ineq, y_u_ineq = self.derivative_setup(
        #     x, y)
        out_dict = self.derivative_setup(x, y)
        M, P, q, A = out_dict['M'], out_dict['P'], out_dict['q'], out_dict['A']
        l, u, G, h = out_dict['l'], out_dict['u'], out_dict['G'], out_dict['h']
        l_non_inf, u_non_inf = out_dict['l_non_inf'], out_dict['u_non_inf']
        num_eq, num_ineq = out_dict['num_eq'], out_dict['num_ineq']
        lambd, nu = out_dict['lambd'], out_dict['nu']
        eq_indices, ineq_indices = out_dict['eq_indices'], out_dict['ineq_indices']
        y_ineq, y_l_ineq, y_u_ineq = out_dict['y_ineq'], out_dict['y_l_ineq'], out_dict['y_u_ineq']

        dA_ineq = spa.csc_matrix(dA[ineq_indices, :])
        dl_ineq = dl[ineq_indices]
        du_ineq = du[ineq_indices]
        dA_eq = dA[eq_indices, :]
        db = du[eq_indices]

        dG = spa.bmat([
            [-dA_ineq[l_non_inf, :]],
            [dA_ineq[u_non_inf, :]],
        ])
        dh = np.concatenate([-dl_ineq[l_non_inf], du_ineq[u_non_inf]])

        # form g
        dia_lambda = spa.diags(lambd)
        g1 = dP @ x + dq + dG.T @ lambd + dA_eq.T @ nu
        g2 = dia_lambda @ (dG @ x - dh)
        g3 = dA_eq @ x - db
        g = np.concatenate([g1, g2, g3])
        rhs = -g

        B = spa.bmat([
            [spa.eye(n + num_ineq + num_eq), M],
            [M.T, None]
        ])
        if 'eps_iter_ref' in kwargs:
            eps_iter_ref = kwargs['eps_iter_ref']
        else:
            eps_iter_ref = 1e-6
        if 'max_iter' in kwargs:
            max_iter = kwargs['max_iter']
        else:
            max_iter = 20
        if 'tol' in kwargs:
            tol = kwargs['tol']
        else:
            tol = 1e-12
        delta_B = spa.bmat([[eps_iter_ref * spa.eye(n + num_ineq + num_eq), None],
                            [None, -eps_iter_ref * spa.eye(n + num_ineq + num_eq)]],
                            format='csc')
        
        solver = qdldl.Solver(B + delta_B)
        self._derivative_cache['M'] = B
        self._derivative_cache['solver'] = solver
        rhs_b = np.concatenate([rhs, np.zeros(n + num_ineq + num_eq)])

        r_sol_b = self.derivative_iterative_refinement(
            rhs_b, max_iter, tol)
        dual, primal = np.split(r_sol_b, [n + num_ineq + num_eq])

        dx, dlambda_l, dlambda_u, dnu = np.split(
            primal, [n, n + l_non_inf.size, n + num_ineq])

        dyl = np.zeros(m)
        dyu = np.zeros(m)

        # get eq part of dyl, dyu
        dyl_eq = np.zeros(eq_indices.size)
        dyu_eq = np.zeros(eq_indices.size)
        if eq_indices.size > 0:
            y_eq = y[eq_indices]
            dyl_eq[y_eq < 0] = -dnu[y_eq < 0]
            dyu_eq[y_eq >= 0] = dnu[y_eq >= 0]

        # get ineq part of dyl, dyu
        dyl_ineq = dlambda_l
        dyu_ineq = dlambda_u

        dyl[eq_indices] = dyl_eq
        dyl[ineq_indices[l_non_inf]] = dyl_ineq
        dyu[eq_indices] = dyu_eq
        dyu[ineq_indices[u_non_inf]] = dyu_ineq

        return dx, dyl, dyu

    def derivative_setup(self, x, y):
        P, q = self._derivative_cache['P'], self._derivative_cache['q']
        A = self._derivative_cache['A']
        l, u = self._derivative_cache['l'], self._derivative_cache['u']

        # identify equality constraints
        eq_indices = np.where(l == u)[0]
        ineq_indices = np.where(l < u)[0]
        num_eq = eq_indices.size
        A_ineq = A[ineq_indices, :]
        l_ineq = l[ineq_indices]
        u_ineq = u[ineq_indices]
        A_eq = A[eq_indices, :]
        b = u[eq_indices]

        # switch to Gx <= h form
        l_non_inf = np.where(l_ineq > -constant('OSQP_INFTY'))[0]
        u_non_inf = np.where(u_ineq < constant('OSQP_INFTY'))[0]

        num_ineq = l_non_inf.size + u_non_inf.size
        G = spa.bmat([
            [-A_ineq[l_non_inf, :]],
            [A_ineq[u_non_inf, :]],
        ])
        h = np.concatenate([-l_ineq[l_non_inf], u_ineq[u_non_inf]])

        y_ineq = y[ineq_indices].copy()
        y_u_ineq = np.maximum(y_ineq, 0)
        y_l_ineq = -np.minimum(y_ineq, 0)
        lambd = np.concatenate([y_l_ineq[l_non_inf], y_u_ineq[u_non_inf]])
        nu = y[eq_indices]

        dia_lambda = spa.diags(lambd)
        slacks = G @ x - h

        M = spa.bmat([
            [P, G.T, A_eq.T],
            [dia_lambda @ G, spa.diags(slacks), None],
            [A_eq, None, None]
        ], format='csc')
        out_dict = {'M': M, 'P': P, 'q': q, 'A': A, 'l': l, 'u': u, 
                    'A_eq': A_eq, 'b': b, 'G': G, 'h': h, 'l_non_inf': l_non_inf,
                    'u_non_inf': u_non_inf, 'num_eq': num_eq, 'num_ineq': num_ineq,
                    'lambd': lambd, 'nu': nu, 'eq_indices': eq_indices, 'ineq_indices': ineq_indices, 
                    'y_ineq': y_ineq, 'y_l_ineq': y_l_ineq, 'y_u_ineq': y_u_ineq}
        return out_dict
        # return M, P, q, A, l, u, A_eq, b, G, h, l_non_inf, u_non_inf, num_eq, num_ineq, lambd, nu, eq_indices, ineq_indices, y_ineq, y_l_ineq, y_u_ineq<|MERGE_RESOLUTION|>--- conflicted
+++ resolved
@@ -180,12 +180,6 @@
         sol = solver.solve(rhs)
 
         for k in range(max_iter):
-<<<<<<< HEAD
-            delta_sol = solver.solve(rhs - M @ sol)
-            sol = sol + delta_sol
-
-=======
->>>>>>> d0485385
             if np.linalg.norm(M @ sol - rhs) < tol:
                 break
             delta_sol = solver.solve(M @ sol - rhs)
@@ -247,11 +241,7 @@
 
         if eq_indices.size > 0:
             dnu[nu >= 0] = dy_u_eq[nu >= 0]
-<<<<<<< HEAD
-            dnu[nu <= 0] = -dy_l_eq[nu < 0]
-=======
             dnu[nu < 0] = -dy_l_eq[nu < 0]
->>>>>>> d0485385
         dlambd = np.concatenate([dy_l_ineq[l_non_inf], dy_u_ineq[u_non_inf]])
 
         rhs = - np.concatenate([dx, dlambd, dnu])
@@ -326,8 +316,6 @@
         dP = spa.csc_matrix((dP_vals, P_idx), shape=P.shape)
         dq = r_x
 
-<<<<<<< HEAD
-=======
         # -------- CHECK ---------
         _dP = self.ext.CSC(P.copy())
         _dq = np.empty(n).astype(self._dtype)
@@ -350,7 +338,6 @@
         assert np.allclose(_dA.x, dA.data, atol=tol)
         # -------- CHECK ---------
 
->>>>>>> d0485385
         return dP, dq, dA, dl, du
 
     def forward_derivative(self, dP=None, dq=None, dA=None, dl=None, du=None,
